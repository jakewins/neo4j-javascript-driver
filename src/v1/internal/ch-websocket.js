--- conflicted
+++ resolved
@@ -72,11 +72,6 @@
       } 
     };
 
-<<<<<<< HEAD
-    this._ws.onerror = (err) => {
-      if( self.onerror ) {
-        self.onerror(err);
-=======
     this._ws.onerror = this._handleConnectionError;
   }
 
@@ -93,7 +88,6 @@
         "certificate Neo4j is configured to use. WebSocket `readyState` is: " + this._ws.readyState );
       if (this.onerror) {
         this.onerror(this._error);
->>>>>>> 3a432ca0
       }
     }
   }
